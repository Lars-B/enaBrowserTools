#
# utils.py
#

import base64
import ftplib
import re
import os
import subprocess
import urllib
import urllib2
import xml.etree.ElementTree as ElementTree

ANON_USER = 'anon'
ANON_PWD = 'anon'

SUPPRESSED = 'suppressed'
PUBLIC = 'public'

XML_FORMAT = 'xml'
EMBL_FORMAT = 'embl'
FASTA_FORMAT = 'fasta'
MASTER_FORMAT = 'master'
SUBMITTED_FORMAT = 'submitted'
FASTQ_FORMAT = 'fastq'
SRA_FORMAT = 'sra'

XML_EXT = '.xml'
EMBL_EXT = '.dat'
FASTA_EXT = '.fasta'
WGS_EMBL_EXT = '.dat.gz'
WGS_FASTA_EXT = '.fasta.gz'
WGS_MASTER_EXT = '.master.dat'

SEQUENCE = 'sequence'
CODING = 'coding'
WGS = 'wgs'
RUN = 'run'
EXPERIMENT = 'experiment'
ANALYSIS = 'analysis'
ASSEMBLY = 'assembly'
STUDY = 'study'
READ = 'read'
SAMPLE = 'sample'

VIEW_URL_BASE = 'http://www.ebi.ac.uk/ena/data/view/'
XML_DISPLAY = '&display=xml'
EMBL_DISPLAY = '&display=text'
FASTA_DISPLAY = '&display=fasta'

READ_RESULT_ID='read_run'
ANALYSIS_RESULT_ID='analysis'
WGS_RESULT_ID='wgs_set'
ASSEMBLY_RESULT_ID='assembly'
SEQUENCE_UPDATE_ID='sequence_update'
SEQUENCE_RELEASE_ID='sequence_release'

WGS_FTP_BASE = 'ftp://ftp.ebi.ac.uk/pub/databases/ena/wgs'
WGS_FTP_DIR = 'pub/databases/ena/wgs'

PORTAL_SEARCH_BASE = 'http://www.ebi.ac.uk/ena/portal/api/search?'
RUN_RESULT = 'result=read_run'
ANALYSIS_RESULT = 'result=analysis'
WGS_RESULT = 'result=wgs_set'
ASSEMBLY_RESULT = 'result=assembly'
SEQUENCE_UPDATE_RESULT = 'result=sequence_update'
SEQUENCE_RELEASE_RESULT = 'result=sequence_release'

FASTQ_FIELD = 'fastq_ftp'
SUBMITTED_FIELD = 'submitted_ftp'
SRA_FIELD = 'sra_ftp'
INDEX_FIELD = 'cram_index_ftp'
FASTQ_MD5_FIELD = 'fastq_md5'
SUBMITTED_MD5_FIELD = 'submitted_md5'
SRA_MD5_FIELD = 'sra_md5'
INDEX_MD5_FIELD = None
FASTQ_ASPERA_FIELD = 'fastq_aspera'
SUBMITTED_ASPERA_FIELD = 'submitted_aspera'
SRA_ASPERA_FIELD = 'sra_aspera'
INDEX_ASPERA_FIELD = 'cram_index_aspera'

ASPERA_BIN = 'ascp' # ascp binary
ASPERA_PRIVATE_KEY = '/path/to/aspera_dsa.openssh' # ascp private key file
ASPERA_LICENSE = 'aspera-license' # ascp license file
ASPERA_OPTIONS = '' # set any extra aspera options
ASPERA_SPEED = '100M' # set aspera download speed

MD5_BIN = 'md5' # usually 'md5sum' on linux systems

sequence_pattern_1 = re.compile('^[A-Z]{1}[0-9]{5}(\.[0-9]+)?$')
sequence_pattern_2 = re.compile('^[A-Z]{2}[0-9]{6}(\.[0-9]+)?$')
sequence_pattern_3 = re.compile('^[A-Z]{4}[0-9]{8,9}(\.[0-9]+)?$')
coding_pattern = re.compile('^[A-Z]{3}[0-9]{5}(\.[0-9]+)?$')
wgs_prefix_pattern = re.compile('^[A-Z]{4}[0-9]{2}$')
wgs_master_pattern = re.compile('^[A-Z]{4}[0-9]{2}[0]{6}$')
unversion_wgs_prefix_pattern = re.compile('^[A-Z]{4}$')
unversion_wgs_master_pattern = re.compile('^[A-Z]{4}[0]{8}$')
run_pattern = re.compile('^[EDS]RR[0-9]{6,7}$')
experiment_pattern = re.compile('^[EDS]RX[0-9]{6,7}$')
analysis_pattern = re.compile('^[EDS]RZ[0-9]{6,7}$')
assembly_pattern = re.compile('^GCA_[0-9]{9}(\.[0-9]+)?$')
study_pattern_1 = re.compile('^[EDS]RP[0-9]{6,7}$')
study_pattern_2 = re.compile('^PRJ[EDN][AB][0-9]+$')
sample_pattern_1 = re.compile('^SAM[ND][0-9]{7}$')
sample_pattern_2 = re.compile('^SAMEA[0-9]{6,}$')
sample_pattern_3 = re.compile('^[EDS]RS[0-9]{6,7}$')

def is_available(accession):
    url = get_record_url(accession, XML_FORMAT)
    response = urllib2.urlopen(url)
    record = ElementTree.parse(response).getroot()
    return not 'entry is not found' in record.text

def is_sequence(accession):
    return sequence_pattern_1.match(accession) or sequence_pattern_2.match(accession) \
        or sequence_pattern_3.match(accession)

def is_coding(accession):
    return coding_pattern.match(accession)

def is_wgs_set(accession):
    return wgs_prefix_pattern.match(accession) \
        or wgs_master_pattern.match(accession) \
        or unversion_wgs_prefix_pattern.match(accession) \
        or unversion_wgs_master_pattern.match(accession)

def is_unversioned_wgs_set(accession):
    return unversion_wgs_prefix_pattern.match(accession) \
        or unversion_wgs_master_pattern.match(accession)

def is_run(accession):
    return run_pattern.match(accession)

def is_experiment(accession):
    return experiment_pattern.match(accession)

def is_analysis(accession):
    return analysis_pattern.match(accession)

def is_assembly(accession):
    return assembly_pattern.match(accession)

def is_study(accession):
    return study_pattern_1.match(accession) or study_pattern_2.match(accession)

def is_sample(accession):
    return sample_pattern_1.match(accession) or sample_pattern_2.match(accession) \
        or sample_pattern_3.match(accession)

def is_primary_study(accession):
    return study_pattern_2.match(accession)

def is_secondary_study(accession):
    return study_pattern_1.match(accession)

def is_primary_sample(accession):
    return sample_pattern_1.match(accession) or sample_pattern_2.match(accession)

def is_secondary_sample(accession):
    return sample_pattern_3.match(accession)

def get_accession_type(accession):
    if is_study(accession):
        return STUDY
    elif is_run(accession):
        return RUN
    elif is_experiment(accession):
        return EXPERIMENT
    elif is_analysis(accession):
        return ANALYSIS
    elif is_assembly(accession):
        return ASSEMBLY
    elif is_wgs_set(accession):
        return WGS
    elif is_coding(accession):
        return CODING
    elif is_sequence(accession):
        return SEQUENCE
    return None

def accession_format_allowed(accession, format, aspera):
    if is_analysis(accession):
        return format == SUBMITTED_FORMAT
    if is_run(accession) or is_experiment(accession):
        if aspera:
            return format in [SUBMITTED_FORMAT, FASTQ_FORMAT, SRA_ASPERA_FIELD]
        else:
            return format in [SUBMITTED_FORMAT, FASTQ_FORMAT, SRA_FIELD]
    return format in [EMBL_FORMAT, FASTA_FORMAT]

def group_format_allowed(group, format, aspera):
    if group == ANALYSIS:
        return format == SUBMITTED_FORMAT
    if group == READ:
        if aspera:
            return format in [SUBMITTED_FORMAT, FASTQ_FORMAT, SRA_ASPERA_FIELD]
        else:
            return format in [SUBMITTED_FORMAT, FASTQ_FORMAT, SRA_FIELD]
    return format in [EMBL_FORMAT, FASTA_FORMAT]

# assumption is that accession and format have already been vetted before this method is called
def get_record_url(accession, format):
    if format == XML_FORMAT:
        return VIEW_URL_BASE + accession + XML_DISPLAY
    elif format == EMBL_FORMAT:
        return VIEW_URL_BASE + accession + EMBL_DISPLAY
    elif format == FASTA_FORMAT:
        return VIEW_URL_BASE + accession + FASTA_DISPLAY
    return None

def get_filename(base_name, format):
    if format == XML_FORMAT:
        return base_name + XML_EXT
    elif format == EMBL_FORMAT:
        return base_name + EMBL_EXT
    elif format == FASTA_FORMAT:
        return base_name + FASTA_EXT
    return None

def get_destination_file(dest_dir, accession, format):
    filename = get_filename(accession, format)
    if filename is not None:
        return os.path.join(dest_dir, filename)
    return None

def download_single_record(url, dest_file):
    urllib.urlretrieve(url, dest_file)

def download_record(dest_dir, accession, format):
    try:
        dest_file = get_destination_file(dest_dir, accession, format)
        url = get_record_url(accession, format)
        download_single_record(url, dest_file)
        return True
    except Exception:
        return False

def append_record(url, dest_file):
    try:
        response = urllib2.urlopen(url)
        f = open(dest_file, 'a')
        for line in response:
            f.write(line)
        f.flush()
        f.close()
        return True
    except Exception:
        return False

def get_ftp_file(ftp_url, dest_dir):
    try:
        filename = ftp_url.split('/')[-1]
        dest_file = os.path.join(dest_dir, filename)
        urllib.urlretrieve(ftp_url, dest_file)
        return True
    except Exception:
        return False

def get_aspera_file(aspera_url, dest_dir):
    try:
        filename = aspera_url.split('/')[-1]
        dest_file = os.path.join(dest_dir, filename)
        asperaretrieve(aspera_url, dest_dir, dest_file)
        return True
    except Exception:
        return False

def get_md5(filepath):
    print 'Checksumming ' + filepath
    p = subprocess.Popen([MD5_BIN, filepath], stdout=subprocess.PIPE)
    output, error = p.communicate()
    return re.split(r'\s|=', output)[0].strip()

def get_ftp_file_with_md5_check(ftp_url, dest_dir, md5):
    try:
        filename = ftp_url.split('/')[-1]
        dest_file = os.path.join(dest_dir, filename)
        urllib.urlretrieve(ftp_url, dest_file)
        if md5 != get_md5(dest_file):
            print 'MD5 mismatch for downloaded file ' + filepath + '. Deleting file'
            os.remove(dest_file)
            return False
        return True
    except Exception:
        return False

<<<<<<< HEAD
def get_aspera_file_with_md5_check(aspera_url, dest_dir, md5):
    try:
        filename = aspera_url.split('/')[-1]
        dest_file = os.path.join(dest_dir, filename)
        success = asperaretrieve(aspera_url, dest_dir, dest_file)
        if success:
            generated_md5 = get_md5(dest_file)
            if md5 != generated_md5:
                print 'MD5 mismatch for downloaded file ' + filepath + '. Deleting file'
                print 'generated md5 ' + generated_md5
                print 'expected md5 ' + md5
                os.remove(dest_file)
                return False
            return True
        return success
    except Exception:
        return False

def asperaretrieve(url, dest_dir, dest_file):
    try:
        logdir=os.path.abspath(os.path.join(dest_dir, "logs"))
        create_dir(logdir)
        aspera_line="{bin} -QT -L {logs} -l {speed} {aspera} -i {key} era-fasp@{file} {outdir}"
        aspera_line=aspera_line.format(
            bin=ASPERA_BIN,
            outdir=dest_dir,
            logs=logdir,
            file=url,
            aspera=ASPERA_OPTIONS,
            key=ASPERA_PRIVATE_KEY,
            speed=ASPERA_SPEED,
        )
        print aspera_line
        subprocess.call(aspera_line, shell=True) # this blocks so we're fine to wait and return True
        return True
    except Exception:
        return False

def get_wgs_ftp_url(wgs_set, status, format):
    base_url = WGS_FTP_BASE + '/' + status + '/' + wgs_set[:2].lower() + '/' + wgs_set
=======
def get_wgs_file_ext(format):
>>>>>>> 9d372697
    if format == EMBL_FORMAT:
        return WGS_EMBL_EXT
    elif format == FASTA_FORMAT:
        return WGS_FASTA_EXT
    elif format == MASTER_FORMAT:
        return WGS_MASTER_EXT

def get_wgs_ftp_url(wgs_set, status, format):
    base_url = WGS_FTP_BASE + '/' + status + '/' + wgs_set[:2].lower() + '/' + wgs_set
    return base_url + get_wgs_file_ext(format)

def get_nonversioned_wgs_ftp_url(wgs_set, status, format):
    ftp_url = 'ftp.ebi.ac.uk'
    base_dir = WGS_FTP_DIR + '/' + status + '/' + wgs_set[:2].lower()
    base_url = WGS_FTP_BASE + '/' + status + '/' + wgs_set[:2].lower()
    ftp = ftplib.FTP(ftp_url)
    ftp.login()
    ftp.cwd(base_dir)
    supp = ftp.nlst()
    ftp.close()
    files = [f for f in supp if f.startswith(wgs_set) and f.endswith(get_wgs_file_ext(format))]
    if len(files) == 0:
        return None
    else:
        return base_url + '/' + max(files)

def get_report_from_portal(url):
    request = urllib2.Request(url)
    request.add_header('Authorization', b'Basic ' + base64.b64encode(ANON_USER + b':' + ANON_PWD))
    return urllib2.urlopen(request)

def download_report_from_portal(url, dest_file):
    response = get_report_from_portal(url)
    f = open(dest_file, 'w')
    for line in response:
        f.write(line)
    f.flush()
    f.close()

def get_accession_query(accession):
    query = 'query="'
    if is_run(accession):
        query += 'run_accession="' + accession + '"'
    elif is_experiment(accession):
        query += 'experiment_accession="' + accession + '"'
    elif is_analysis(accession):
        query += 'analysis_accession="' + accession + '"'
    query += '"'
    return query

def get_file_fields(accession, format, fetch_index, aspera):
    if aspera:
        fields = get_aspera_file_fields(accession, format, fetch_index)
    else:
        fields = 'fields='
        if format == SRA_FORMAT:
            fields += SRA_FIELD + ',' + SRA_MD5_FIELD
        elif format == FASTQ_FORMAT:
            fields += FASTQ_FIELD + ',' + FASTQ_MD5_FIELD
        else:
            fields += SUBMITTED_FIELD + ',' + SUBMITTED_MD5_FIELD
            if fetch_index and not is_analysis(accession):
                fields += ',' + INDEX_FIELD
    return fields

def get_aspera_file_fields(accession, format, fetch_index):
    fields = 'fields='
    if format == SRA_FORMAT:
        fields += SRA_ASPERA_FIELD + ',' + SRA_MD5_FIELD
    elif format == FASTQ_FORMAT:
        fields += FASTQ_ASPERA_FIELD + ',' + FASTQ_MD5_FIELD
    else:
        fields += SUBMITTED_ASPERA_FIELD + ',' + SUBMITTED_MD5_FIELD
        if fetch_index and not is_analysis(accession):
            fields += ',' + INDEX_ASPERA_FIELD
    return fields

def get_result(accession):
    if is_run(accession) or is_experiment(accession):
        return RUN_RESULT
    else:  # is_analysis(accession)
        return ANALYSIS_RESULT

def get_file_search_query(accession, format, fetch_index, aspera):
    return PORTAL_SEARCH_BASE + get_accession_query(accession) + '&' + get_result(accession) + '&' + get_file_fields(accession, format, fetch_index, aspera) + '&limit=0'

def parse_file_search_result_line(line, accession, format, fetch_index):
    cols = line.split('\t')
    filelist = cols[1].strip().split(';')
    md5list = cols[2].strip().split(';')
    indexlist = []
    if format == SUBMITTED_FORMAT and fetch_index and not is_analysis(accession):
        indexlist = cols[3].strip().split(';')
    return cols[0].strip(), filelist, md5list, indexlist

def create_dir(dir_path):
    if not os.path.exists(dir_path):
        os.makedirs(dir_path)

def get_group_query(accession):
    query='query='
    if is_primary_study(accession):
        query += 'study_accession="' + accession + '"'
    elif is_secondary_study(accession):
        query += 'secondary_study_accession="' + accession + '"'
    elif is_primary_sample(accession):
        query += 'sample_accession="' + accession + '"'
    elif is_secondary_sample(accession):
        query += 'secondary_sample_accession="' + accession + '"'
    return query

def get_group_fields(group):
    fields = 'fields='
    if group in [SEQUENCE, WGS, ASSEMBLY]:
        fields += 'accession'
    elif group == READ:
        fields += 'run_accession'
    elif group == ANALYSIS:
        fields += 'analysis_accession'
    return fields

def get_group_result(group):
    if group == READ:
        return RUN_RESULT
    elif group == ANALYSIS:
        return ANALYSIS_RESULT
    elif group == WGS:
        return WGS_RESULT
    elif group == ASSEMBLY:
        return ASSEMBLY_RESULT

def get_group_search_query(group, result, accession):
    return PORTAL_SEARCH_BASE + get_group_query(accession) + '&' \
        + result + '&' + get_group_fields(group) + '&limit=0'

def get_experiment_search_query(run_accession):
    return PORTAL_SEARCH_BASE + 'query=run_accession="' + run_accession + '"' \
        + '&result=read_run&fields=experiment_accession&limit=0'

def print_error():
    print 'Something unexpected went wrong please try again.'
    print 'If problem persists, please contact datasubs@ebi.ac.uk for assistance.'<|MERGE_RESOLUTION|>--- conflicted
+++ resolved
@@ -284,7 +284,6 @@
     except Exception:
         return False
 
-<<<<<<< HEAD
 def get_aspera_file_with_md5_check(aspera_url, dest_dir, md5):
     try:
         filename = aspera_url.split('/')[-1]
@@ -294,8 +293,6 @@
             generated_md5 = get_md5(dest_file)
             if md5 != generated_md5:
                 print 'MD5 mismatch for downloaded file ' + filepath + '. Deleting file'
-                print 'generated md5 ' + generated_md5
-                print 'expected md5 ' + md5
                 os.remove(dest_file)
                 return False
             return True
@@ -323,11 +320,7 @@
     except Exception:
         return False
 
-def get_wgs_ftp_url(wgs_set, status, format):
-    base_url = WGS_FTP_BASE + '/' + status + '/' + wgs_set[:2].lower() + '/' + wgs_set
-=======
 def get_wgs_file_ext(format):
->>>>>>> 9d372697
     if format == EMBL_FORMAT:
         return WGS_EMBL_EXT
     elif format == FASTA_FORMAT:
